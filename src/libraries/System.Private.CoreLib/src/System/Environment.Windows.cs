--- conflicted
+++ resolved
@@ -55,21 +55,13 @@
 
         private static int GetSystemPageSize()
         {
-<<<<<<< HEAD
-            get
+            Interop.Kernel32.SYSTEM_INFO info;
+            unsafe
             {
-                Interop.Kernel32.SYSTEM_INFO info;
-                unsafe
-                {
-                    Interop.Kernel32.GetSystemInfo(&info);
-                }
+                Interop.Kernel32.GetSystemInfo(&info);
+            }
 
-                return info.dwPageSize;
-            }
-=======
-            Interop.Kernel32.GetSystemInfo(out Interop.Kernel32.SYSTEM_INFO info);
             return info.dwPageSize;
->>>>>>> 6d094a0a
         }
 
         private static string ExpandEnvironmentVariablesCore(string name)

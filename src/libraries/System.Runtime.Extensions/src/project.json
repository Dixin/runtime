{
  "frameworks": {
    "netcoreapp1.0": {
      "dependencies": {
<<<<<<< HEAD
        "Microsoft.TargetingPack.Private.CoreCLR": "1.1.0-beta-24416-03"
=======
        "Microsoft.TargetingPack.Private.CoreCLR": "1.1.0-beta-24416-04"
>>>>>>> eec2d243
      },
      "imports": [
        "dnxcore50"
      ]
    },
    "net462": {
      "dependencies": {
        "Microsoft.TargetingPack.NETFramework.v4.6": "1.0.1"
      }
    },
    "net463": {
      "dependencies": {
        "Microsoft.TargetingPack.NETFramework.v4.6": "1.0.1"
      }
    },
    "netcore50": {
      "dependencies": {
        "Microsoft.TargetingPack.Private.NETNative": "1.0.1-beta-24415-00",
        "Microsoft.TargetingPack.Private.WinRT": "1.0.1"
      }
    },
    "netstandard1.5": {
      "imports": [
        "netcore50"
      ],
      "dependencies": {
        "Microsoft.TargetingPack.Private.NETNative": "1.0.1-beta-24415-00"
      }
    }
  }
}<|MERGE_RESOLUTION|>--- conflicted
+++ resolved
@@ -2,22 +2,13 @@
   "frameworks": {
     "netcoreapp1.0": {
       "dependencies": {
-<<<<<<< HEAD
-        "Microsoft.TargetingPack.Private.CoreCLR": "1.1.0-beta-24416-03"
-=======
         "Microsoft.TargetingPack.Private.CoreCLR": "1.1.0-beta-24416-04"
->>>>>>> eec2d243
       },
       "imports": [
         "dnxcore50"
       ]
     },
     "net462": {
-      "dependencies": {
-        "Microsoft.TargetingPack.NETFramework.v4.6": "1.0.1"
-      }
-    },
-    "net463": {
       "dependencies": {
         "Microsoft.TargetingPack.NETFramework.v4.6": "1.0.1"
       }

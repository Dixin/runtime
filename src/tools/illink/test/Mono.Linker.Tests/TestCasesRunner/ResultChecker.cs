--- conflicted
+++ resolved
@@ -774,11 +774,7 @@
 											continue;
 									}
 								} else if (isCompilerGeneratedCode == true) {
-<<<<<<< HEAD
-									if (mc.Origin?.Provider is MethodDefinition methodDefinition) {
-=======
 									if (loggedMessage.Origin?.Provider is MethodDefinition methodDefinition) {
->>>>>>> b19b5aeb
 										if (attrProvider is not IMemberDefinition expectedMember)
 											continue;
 
@@ -835,163 +831,6 @@
 						}
 						break;
 
-<<<<<<< HEAD
-=======
-					case nameof (RecognizedReflectionAccessPatternAttribute): {
-							foundReflectionAccessPatternAttributesToVerify = true;
-
-							// Special case for default .ctor - just trigger the overall verification on the method
-							// but don't verify any specific pattern.
-							if (attr.ConstructorArguments.Count == 0)
-								continue;
-
-							string expectedSourceMember = GetFullMemberNameFromDefinition (attrProvider);
-							string expectedReflectionMember = GetFullMemberNameFromReflectionAccessPatternAttribute (attr, constructorArgumentsOffset: 0, out string expectedReflectionMemberGenericMember);
-							string expectedAccessedItem = GetFullMemberNameFromReflectionAccessPatternAttribute (attr, constructorArgumentsOffset: 3, out string _genericMember);
-
-							var matchedPatterns = reflectionPatternRecorder.RecognizedPatterns.Where (pattern => {
-								if (GetFullMemberNameFromDefinition (pattern.Source) != expectedSourceMember)
-									return false;
-
-								string actualAccessOperation = null;
-								if (pattern.SourceInstruction?.Operand is IMetadataTokenProvider sourceOperand)
-									actualAccessOperation = GetFullMemberNameFromDefinition (sourceOperand);
-
-								if (actualAccessOperation != expectedReflectionMember)
-									return false;
-
-								if (GetFullMemberNameFromDefinition (pattern.AccessedItem) != expectedAccessedItem)
-									return false;
-
-								return true;
-							});
-
-							if (!matchedPatterns.Any ()) {
-								string sourceMemberCandidates = string.Join (Environment.NewLine, reflectionPatternRecorder.RecognizedPatterns
-									.Where (p => GetFullMemberNameFromDefinition (p.Source)?.ToLowerInvariant ()?.Contains (expectedReflectionMember.ToLowerInvariant ()) == true)
-									.Select (p => "\t" + RecognizedReflectionAccessPatternToString (p)));
-								string reflectionMemberCandidates = string.Join (Environment.NewLine, reflectionPatternRecorder.RecognizedPatterns
-									.Where (p => GetFullMemberNameFromDefinition (p.SourceInstruction?.Operand as IMetadataTokenProvider)?.ToLowerInvariant ()?.Contains (expectedReflectionMember.ToLowerInvariant ()) == true)
-									.Select (p => "\t" + RecognizedReflectionAccessPatternToString (p)));
-
-								Assert.Fail (
-									$"Expected to find recognized reflection access pattern '{expectedSourceMember}: Usage of {expectedReflectionMember} accessed {expectedAccessedItem}'{Environment.NewLine}" +
-									$"Potential patterns matching the source member: {Environment.NewLine}{sourceMemberCandidates}{Environment.NewLine}" +
-									$"Potential patterns matching the reflection member: {Environment.NewLine}{reflectionMemberCandidates}{Environment.NewLine}" +
-									$"If there's no matches, try to specify just a part of the source member or reflection member name and rerun the test to get potential matches.");
-							}
-
-							reflectionPatternRecorder.RecognizedPatterns.Remove (matchedPatterns.First ());
-						}
-						break;
-
-					case nameof (UnrecognizedReflectionAccessPatternAttribute): {
-							Debug.Assert (attr.ConstructorArguments[0].Type.MetadataType != MetadataType.String);
-
-							foundReflectionAccessPatternAttributesToVerify = true;
-
-							string expectedSourceMember = GetFullMemberNameFromDefinition (attrProvider);
-							string expectedReflectionMember = GetFullMemberNameFromReflectionAccessPatternAttribute (attr, constructorArgumentsOffset: 0, out string expectedReflectionMemberGenericMember);
-							string expectedReflectionMemberWithoutReturnType = GetFullMemberNameFromReflectionAccessPatternAttribute (attr, constructorArgumentsOffset: 0, out string _genericType, includeReturnType: false);
-							string[] expectedMessageParts = GetMessagePartsFromReflectionAccessPatternAttribute (attr, 3);
-							int? expectedMessageCode = null;
-							if (attr.ConstructorArguments.Count >= 5) {
-								var codeString = (string) attr.ConstructorArguments[4].Value;
-								if (codeString != null) {
-									if (!codeString.StartsWith ("IL"))
-										Assert.Fail ($"The warning code specified in {nameof (UnrecognizedReflectionAccessPatternAttribute)} must start with the 'IL' prefix. Specified value: '{codeString}'");
-									expectedMessageCode = int.Parse (codeString.Substring (2));
-								}
-							}
-
-							// Validate expected unrecognized patterns by looking for them in both the logged messages and the recorded unrecognized patterns.
-							// Checking for both here ensures that the unrecognized pattern attributes use the same signature formats as the logged warnings.
-							// The Roslyn analyzer will treat these attributes similarly, checking them against logged diagnostics only.
-							// Eventually this should go away as we replace UnrecognizedReflectionAccessPatternAttribute with ExpectedWarningAttribute.
-
-							var matchedMessages = loggedMessages.Where (mc => {
-								if (mc.Category != MessageCategory.Warning)
-									return false;
-
-								if (!LogMessageHasSameOriginMember (mc, attrProvider))
-									return false;
-
-								if (!mc.Text.Contains (expectedReflectionMemberWithoutReturnType))
-									return false;
-
-								if (expectedReflectionMemberGenericMember != null && !mc.Text.Contains (expectedReflectionMemberGenericMember))
-									return false;
-
-								// Note: string.Compare(string, StringComparison) doesn't exist in .NET Framework API set
-								if (expectedMessageParts != null && expectedMessageParts.Any (p => mc.Text.IndexOf (p, StringComparison.Ordinal) < 0))
-									return false;
-
-								if (expectedMessageCode.HasValue && mc.Code != expectedMessageCode.Value)
-									return false;
-
-								return true;
-							}).ToList ();
-
-							var matchedPatterns = reflectionPatternRecorder.UnrecognizedPatterns.Where (pattern => {
-								if (GetFullMemberNameFromDefinition (pattern.Source) != expectedSourceMember)
-									return false;
-
-								string actualAccessOperation = null;
-								string actualAccessGenericMember = null;
-								if (pattern.SourceInstruction?.Operand is IMetadataTokenProvider sourceOperand)
-									actualAccessOperation = GetFullMemberNameFromDefinition (sourceOperand);
-								else
-									actualAccessOperation = GetFullMemberNameFromDefinition (pattern.AccessedItem, out actualAccessGenericMember);
-
-								if (actualAccessOperation != expectedReflectionMember)
-									return false;
-
-								if (actualAccessGenericMember != expectedReflectionMemberGenericMember)
-									return false;
-
-								if (expectedMessageParts != null && expectedMessageParts.Any (p => pattern.Message.IndexOf (p, StringComparison.Ordinal) < 0))
-									return false;
-
-								if (expectedMessageCode.HasValue && pattern.MessageCode != expectedMessageCode.Value)
-									return false;
-
-								return true;
-							}).ToList ();
-
-							if (matchedMessages.Any ())
-								loggedMessages.Remove (matchedMessages.First ());
-
-							if (matchedPatterns.Any ())
-								reflectionPatternRecorder.UnrecognizedPatterns.Remove (matchedPatterns.First ());
-
-							string expectedUnrecognizedPatternMessage =
-								$"Expected to find unrecognized reflection access pattern '{(expectedMessageCode == null ? "" : ("IL" + expectedMessageCode + " "))}" +
-								$"{expectedSourceMember}: Usage of {expectedReflectionMember} unrecognized " +
-								$"{(expectedMessageParts == null ? string.Empty : "and message contains " + string.Join (" ", expectedMessageParts.Select (p => "'" + p + "'")))}";
-
-							Assert.AreEqual (matchedMessages.Count, matchedPatterns.Count,
-								$"Inconsistency between logged messages and recorded patterns.{Environment.NewLine}{expectedUnrecognizedPatternMessage}{Environment.NewLine}" +
-								$"Matched messages: {Environment.NewLine}{string.Join (Environment.NewLine, matchedMessages.Select (mc => "\t" + mc.Text))}{Environment.NewLine}" +
-								$"Matched unrecognized patterns: {Environment.NewLine}{string.Join (Environment.NewLine, matchedPatterns.Select (p => "\t" + RecognizedReflectionAccessPatternToString (p)))}{Environment.NewLine}");
-
-							if (!matchedMessages.Any ()) {
-								string sourceMemberCandidates = string.Join (Environment.NewLine, loggedMessages
-									.Where (mc => mc.Text.Contains (expectedSourceMember.ToLowerInvariant ()))
-									.Select (mc => "\t" + mc.Text));
-								string reflectionMemberCandidates = string.Join (Environment.NewLine, loggedMessages
-									.Where (mc => mc.Text.Contains (expectedReflectionMember.ToLowerInvariant ()))
-									.Select (mc => "\t" + mc.Text));
-
-								Assert.Fail (
-									$"{expectedUnrecognizedPatternMessage}{Environment.NewLine}" +
-									$"Potential messages matching the source member: {Environment.NewLine}{sourceMemberCandidates}{Environment.NewLine}" +
-									$"Potential messages matching the reflection member: {Environment.NewLine}{reflectionMemberCandidates}{Environment.NewLine}" +
-									$"If there's no matches, try to specify just a part of the source member or reflection member name and rerun the test to get potential matches.");
-							}
-						}
-						break;
-
->>>>>>> b19b5aeb
 					case nameof (ExpectedNoWarningsAttribute):
 						// Postpone processing of negative checks, to make it possible to mark some warnings as expected (will be removed from the list above)
 						// and then do the negative check on the rest.
